--- conflicted
+++ resolved
@@ -97,7 +97,6 @@
         return ''
 
 
-<<<<<<< HEAD
 class DatabaseWrapper(dbt.context.common.BaseDatabaseWrapper):
     """The parser subclass of the database wrapper applies any explicit
     parse-time overrides.
@@ -116,12 +115,12 @@
                     self.__class__.__name__, name
                 )
             )
-=======
+
+
 class Var(dbt.context.common.Var):
     def get_missing_var(self, var_name):
         # in the parser, just always return None.
         return None
->>>>>>> acca6a71
 
 
 def generate(model, runtime_config, manifest, source_config):
