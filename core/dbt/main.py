from dbt.logger import initialize_logger, GLOBAL_LOGGER as logger, \
    logger_initialized, log_cache_events

import argparse
import os.path
import sys
import traceback
from contextlib import contextmanager

import dbt.version
import dbt.flags as flags
import dbt.task.run as run_task
import dbt.task.compile as compile_task
import dbt.task.debug as debug_task
import dbt.task.clean as clean_task
import dbt.task.deps as deps_task
import dbt.task.init as init_task
import dbt.task.seed as seed_task
import dbt.task.test as test_task
import dbt.task.snapshot as snapshot_task
import dbt.task.generate as generate_task
import dbt.task.serve as serve_task
import dbt.task.freshness as freshness_task
import dbt.task.run_operation as run_operation_task
from dbt.task.list import ListTask
from dbt.task.rpc_server import RPCServerTask
from dbt.adapters.factory import reset_adapters

import dbt.tracking
import dbt.ui.printer
import dbt.deprecations
import dbt.profiler

from dbt.utils import ExitCodes
from dbt.config import UserConfig, PROFILES_DIR
from dbt.exceptions import RuntimeException


PROFILES_HELP_MESSAGE = """
For more information on configuring profiles, please consult the dbt docs:

https://docs.getdbt.com/docs/configure-your-profile
"""


class DBTVersion(argparse.Action):
    """This is very very similar to the builtin argparse._Version action,
    except it just calls dbt.version.get_version_information().
    """
    def __init__(self,
                 option_strings,
                 version=None,
                 dest=argparse.SUPPRESS,
                 default=argparse.SUPPRESS,
                 help="show program's version number and exit"):
        super().__init__(
            option_strings=option_strings,
            dest=dest,
            default=default,
            nargs=0,
            help=help)

    def __call__(self, parser, namespace, values, option_string=None):
        formatter = parser._get_formatter()
        formatter.add_text(dbt.version.get_version_information())
        parser.exit(message=formatter.format_help())


class DBTArgumentParser(argparse.ArgumentParser):
    def __init__(self, *args, **kwargs):
        super().__init__(*args, **kwargs)
        self.register('action', 'dbtversion', DBTVersion)


def main(args=None):
    if args is None:
        args = sys.argv[1:]

    try:
        results, succeeded = handle_and_check(args)
        if succeeded:
            exit_code = ExitCodes.Success.value
        else:
            exit_code = ExitCodes.ModelError.value

    except KeyboardInterrupt:
        logger.info("ctrl-c")
        exit_code = ExitCodes.UnhandledError.value

    # This can be thrown by eg. argparse
    except SystemExit as e:
        exit_code = e.code

    except BaseException as e:
        logger.warn("Encountered an error:")
        logger.warn(str(e))

        if logger_initialized():
            logger.debug(traceback.format_exc())
        elif not isinstance(e, RuntimeException):
            # if it did not come from dbt proper and the logger is not
            # initialized (so there's no safe path to log to), log the stack
            # trace at error level.
            logger.error(traceback.format_exc())
        exit_code = ExitCodes.UnhandledError.value

    sys.exit(exit_code)


# here for backwards compatibility
def handle(args):
    res, success = handle_and_check(args)
    return res


def initialize_config_values(parsed):
    """Given the parsed args, initialize the dbt tracking code.

    It would be nice to re-use this profile later on instead of parsing it
    twice, but dbt's intialization is not structured in a way that makes that
    easy.
    """
    try:
        cfg = UserConfig.from_directory(parsed.profiles_dir)
    except RuntimeException:
        cfg = UserConfig.from_dict(None)

    cfg.set_values(parsed.profiles_dir)


def handle_and_check(args):
    parsed = parse_args(args)
    profiler_enabled = False

    if parsed.record_timing_info:
        profiler_enabled = True

    with dbt.profiler.profiler(
        enable=profiler_enabled,
        outfile=parsed.record_timing_info
    ):

        initialize_config_values(parsed)

        reset_adapters()

        task, res = run_from_args(parsed)
        success = task.interpret_results(res)

        return res, success


@contextmanager
def track_run(task):
    dbt.tracking.track_invocation_start(config=task.config, args=task.args)
    try:
        yield
        dbt.tracking.track_invocation_end(
            config=task.config, args=task.args, result_type="ok"
        )
    except (dbt.exceptions.NotImplementedException,
            dbt.exceptions.FailedToConnectException) as e:
        logger.error('ERROR: {}'.format(e))
        dbt.tracking.track_invocation_end(
            config=task.config, args=task.args, result_type="error"
        )
    except Exception:
        dbt.tracking.track_invocation_end(
            config=task.config, args=task.args, result_type="error"
        )
        raise
    finally:
        dbt.tracking.flush()


def run_from_args(parsed):
    log_cache_events(getattr(parsed, 'log_cache_events', False))
    flags.set_from_args(parsed)

    parsed.cls.pre_init_hook()
    logger.info("Running with dbt{}".format(dbt.version.installed))

    # this will convert DbtConfigErrors into RuntimeExceptions
    task = parsed.cls.from_args(args=parsed)
    logger.debug("running dbt with arguments %s", parsed)

    log_path = None
    if task.config is not None:
        log_path = getattr(task.config, 'log_path', None)
    initialize_logger(parsed.debug, log_path)
    logger.debug("Tracking: {}".format(dbt.tracking.active_user.state()))

    results = None

    with track_run(task):
        results = task.run()

    return task, results


def _build_base_subparser():
    base_subparser = argparse.ArgumentParser(add_help=False)

    base_subparser.add_argument(
        '--project-dir',
        default=None,
        type=str,
        help="""
        Which directory to look in for the dbt_project.yml file.
        Default is the current working directory and its parents.
        """
    )

    base_subparser.add_argument(
        '--profiles-dir',
        default=PROFILES_DIR,
        type=str,
        help="""
        Which directory to look in for the profiles.yml file. Default = {}
        """.format(PROFILES_DIR)
    )

    base_subparser.add_argument(
        '--profile',
        required=False,
        type=str,
        help="""
        Which profile to load. Overrides setting in dbt_project.yml.
        """
    )

    base_subparser.add_argument(
        '--target',
        default=None,
        type=str,
        help='Which target to load for the given profile'
    )

    base_subparser.add_argument(
        '--vars',
        type=str,
        default='{}',
        help="""
            Supply variables to the project. This argument overrides
            variables defined in your dbt_project.yml file. This argument
            should be a YAML string, eg. '{my_variable: my_value}'"""
    )

    # if set, log all cache events. This is extremely verbose!
    base_subparser.add_argument(
        '--log-cache-events',
        action='store_true',
        help=argparse.SUPPRESS,
    )

    base_subparser.add_argument(
        '--bypass-cache',
        action='store_false',
        dest='use_cache',
        help='If set, bypass the adapter-level cache of database state',
    )
    return base_subparser


def _build_docs_subparser(subparsers, base_subparser):
    docs_sub = subparsers.add_parser(
        'docs',
        parents=[base_subparser],
        help="Generate or serve the documentation "
        "website for your project.")
    return docs_sub


def _build_source_subparser(subparsers, base_subparser):
    source_sub = subparsers.add_parser(
        'source',
        parents=[base_subparser],
        help="Manage your project's sources")
    return source_sub


def _build_init_subparser(subparsers, base_subparser):
    sub = subparsers.add_parser(
        'init',
        parents=[base_subparser],
        help="Initialize a new DBT project.")
    sub.add_argument('project_name', type=str, help='Name of the new project')
    sub.set_defaults(cls=init_task.InitTask, which='init')
    return sub


def _build_clean_subparser(subparsers, base_subparser):
    sub = subparsers.add_parser(
        'clean',
        parents=[base_subparser],
        help="Delete all folders in the clean-targets list"
        "\n(usually the dbt_modules and target directories.)")
    sub.set_defaults(cls=clean_task.CleanTask, which='clean')
    return sub


def _build_debug_subparser(subparsers, base_subparser):
    sub = subparsers.add_parser(
        'debug',
        parents=[base_subparser],
        help="Show some helpful information about dbt for debugging."
        "\nNot to be confused with the --debug option which increases "
        "verbosity.")
    sub.add_argument(
        '--config-dir',
        action='store_true',
        help="""
        If specified, DBT will show path information for this project
        """
    )
    sub.set_defaults(cls=debug_task.DebugTask, which='debug')
    return sub


def _build_deps_subparser(subparsers, base_subparser):
    sub = subparsers.add_parser(
        'deps',
        parents=[base_subparser],
        help="Pull the most recent version of the dependencies "
        "listed in packages.yml")
    sub.set_defaults(cls=deps_task.DepsTask, which='deps')
    return sub


def _build_snapshot_subparser(subparsers, base_subparser):
    sub = subparsers.add_parser(
        'snapshot',
        parents=[base_subparser],
        help='Execute snapshots defined in your project')
    sub.add_argument(
        '--threads',
        type=int,
        required=False,
        help="""
        Specify number of threads to use while snapshotting tables. Overrides
        settings in profiles.yml.
        """
    )
    sub.set_defaults(cls=snapshot_task.SnapshotTask, which='snapshot')
    return sub


def _build_run_subparser(subparsers, base_subparser):
    run_sub = subparsers.add_parser(
        'run',
        parents=[base_subparser],
        help="Compile SQL and execute against the current "
        "target database.")
    run_sub.set_defaults(cls=run_task.RunTask, which='run')
    return run_sub


def _build_compile_subparser(subparsers, base_subparser):
    sub = subparsers.add_parser(
        'compile',
        parents=[base_subparser],
        help="Generates executable SQL from source model, test, and"
        "analysis files. \nCompiled SQL files are written to the target/"
        "directory.")
    sub.set_defaults(cls=compile_task.CompileTask, which='compile')
    return sub


def _build_docs_generate_subparser(subparsers, base_subparser):
    # it might look like docs_sub is the correct parents entry, but that
    # will cause weird errors about 'conflicting option strings'.
    generate_sub = subparsers.add_parser('generate', parents=[base_subparser])
    generate_sub.set_defaults(cls=generate_task.GenerateTask,
                              which='generate')
    generate_sub.add_argument(
        '--no-compile',
        action='store_false',
        dest='compile',
        help='Do not run "dbt compile" as part of docs generation'
    )
    return generate_sub


def _add_selection_arguments(*subparsers, **kwargs):
    models_name = kwargs.get('models_name', 'models')
    for sub in subparsers:
        sub.add_argument(
            '-{}'.format(models_name[0]),
            '--{}'.format(models_name),
            dest='models',
            required=False,
            nargs='+',
            help="""
            Specify the models to include.
            """
        )
        sub.add_argument(
            '--exclude',
            required=False,
            nargs='+',
            help="""
            Specify the models to exclude.
            """
        )


def _add_table_mutability_arguments(*subparsers):
    for sub in subparsers:
        sub.add_argument(
            '--full-refresh',
            action='store_true',
            help="""
            If specified, DBT will drop incremental models and
            fully-recalculate the incremental table from the model definition.
            """)


def _add_common_arguments(*subparsers):
    for sub in subparsers:
        sub.add_argument(
            '--threads',
            type=int,
            required=False,
            help="""
            Specify number of threads to use while executing models. Overrides
            settings in profiles.yml.
            """
        )
        sub.add_argument(
            '--no-version-check',
            dest='version_check',
            action='store_false',
            help="""
            If set, skip ensuring dbt's version matches the one specified in
            the dbt_project.yml file ('require-dbt-version')
            """)


def _build_seed_subparser(subparsers, base_subparser):
    seed_sub = subparsers.add_parser(
        'seed',
        parents=[base_subparser],
        help="Load data from csv files into your data warehouse.")
    seed_sub.add_argument(
        '--full-refresh',
        action='store_true',
        help='Drop existing seed tables and recreate them'
    )
    seed_sub.add_argument(
        '--show',
        action='store_true',
        help='Show a sample of the loaded data in the terminal'
    )
    seed_sub.set_defaults(cls=seed_task.SeedTask, which='seed')
    return seed_sub


def _build_docs_serve_subparser(subparsers, base_subparser):
    serve_sub = subparsers.add_parser('serve', parents=[base_subparser])
    serve_sub.add_argument(
        '--port',
        default=8080,
        type=int,
        help='Specify the port number for the docs server.'
    )
    serve_sub.set_defaults(cls=serve_task.ServeTask, which='serve')
    return serve_sub


def _build_test_subparser(subparsers, base_subparser):
    sub = subparsers.add_parser(
        'test',
        parents=[base_subparser],
        help="Runs tests on data in deployed models."
        "Run this after `dbt run`")
    sub.add_argument(
        '--data',
        action='store_true',
        help='Run data tests defined in "tests" directory.'
    )
    sub.add_argument(
        '--schema',
        action='store_true',
        help='Run constraint validations from schema.yml files'
    )

    sub.set_defaults(cls=test_task.TestTask, which='test')
    return sub


def _build_source_snapshot_freshness_subparser(subparsers, base_subparser):
    sub = subparsers.add_parser(
        'snapshot-freshness',
        parents=[base_subparser],
        help="Snapshots the current freshness of the project's sources",
    )
    sub.add_argument(
        '-s',
        '--select',
        required=False,
        nargs='+',
        help="""
        Specify the sources to snapshot freshness
        """,
        dest='selected'
    )
    sub.add_argument(
        '-o',
        '--output',
        required=False,
        help="""
        Specify the output path for the json report. By default, outputs to
        target/sources.json
        """
    )
    sub.add_argument(
        '--threads',
        type=int,
        required=False,
        help="""
        Specify number of threads to use. Overrides settings in profiles.yml
        """
    )
    sub.set_defaults(cls=freshness_task.FreshnessTask,
                     which='snapshot-freshness')
    return sub


def _build_rpc_subparser(subparsers, base_subparser):
    sub = subparsers.add_parser(
        'rpc',
        parents=[base_subparser],
        help='Start a json-rpc server',
    )
    sub.add_argument(
        '--host',
        default='0.0.0.0',
        help='Specify the host to listen on for the rpc server.'
    )
    sub.add_argument(
        '--port',
        default=8580,
        type=int,
        help='Specify the port number for the rpc server.'
    )
    sub.set_defaults(cls=RPCServerTask, which='rpc')
    # the rpc task does a 'compile', so we need these attributes to exist, but
    # we don't want users to be allowed to set them.
    sub.set_defaults(models=None, exclude=None)
    return sub


def _build_list_subparser(subparsers, base_subparser):
    sub = subparsers.add_parser(
        'list',
        parents=[base_subparser],
<<<<<<< HEAD
        help='list models',
        aliases=['ls']
=======
        help='List the resources in your project'
>>>>>>> 56a2d9dc
    )
    sub.set_defaults(cls=ListTask, which='list')
    resource_values = list(ListTask.ALL_RESOURCE_VALUES) + ['default', 'all']
    sub.add_argument('--resource-type',
                     choices=resource_values,
                     action='append',
                     default=[],
                     dest='resource_types')
    sub.add_argument('--output',
                     choices=['json', 'name', 'path', 'selector'],
                     default='selector')
    sub.add_argument(
        '-s',
        '--select',
        required=False,
        nargs='+',
        metavar='SELECTOR',
        help="Specify the nodes to select.",
    )
    sub.add_argument(
        '-m',
        '--models',
        required=False,
        nargs='+',
        metavar='SELECTOR',
        help="Specify the models to select and set the resource-type to "
              "'model'. Mutually exclusive with '--select' (or '-s') and "
              "'--resource-type'",
    )
    sub.add_argument(
        '--exclude',
        required=False,
        nargs='+',
        metavar='SELECTOR',
        help="Specify the models to exclude."
    )
    return sub


def _build_run_operation_subparser(subparsers, base_subparser):
    sub = subparsers.add_parser(
        'run-operation',
        parents=[base_subparser],
        help="""
            (beta) Run the named macro with any supplied arguments. This
            subcommand is unstable and subject to change in a future release
            of dbt. Please use it with caution"""
    )
    sub.add_argument(
        'macro',
        help="""
            Specify the macro to invoke. dbt will call this macro with the
            supplied arguments and then exit"""
    )
    sub.add_argument(
        '--args',
        type=str,
        default='{}',
        help="""
            Supply arguments to the macro. This dictionary will be mapped
            to the keyword arguments defined in the selected macro. This
            argument should be a YAML string, eg. '{my_variable: my_value}'"""
    )
    sub.set_defaults(cls=run_operation_task.RunOperationTask,
                     which='run-operation')
    return sub


def parse_args(args):
    p = DBTArgumentParser(
        prog='dbt',
        formatter_class=argparse.RawTextHelpFormatter,
        description="An ELT tool for managing your SQL "
        "transformations and data models."
        "\nFor more documentation on these commands, visit: "
        "docs.getdbt.com",
        epilog="Specify one of these sub-commands and you can "
        "find more help from there.")

    p.add_argument(
        '--version',
        action='dbtversion',
        help="Show version information")

    p.add_argument(
        '-r',
        '--record-timing-info',
        default=None,
        type=str,
        help="""
        When this option is passed, dbt will output low-level timing
        stats to the specified file. Example:
        `--record-timing-info output.profile`
        """
    )

    p.add_argument(
        '-d',
        '--debug',
        action='store_true',
        help='''Display debug logging during dbt execution. Useful for
        debugging and making bug reports.''')

    p.add_argument(
        '-S',
        '--strict',
        action='store_true',
        help='''Run schema validations at runtime. This will surface
        bugs in dbt, but may incur a performance penalty.''')

    p.add_argument(
        '--warn-error',
        action='store_true',
        help='''If dbt would normally warn, instead raise an exception.
        Examples include --models that selects nothing, deprecations,
        configurations with no associated models, invalid test configurations,
        and missing sources/refs in tests''')

    # if set, run dbt in single-threaded mode: thread count is ignored, and
    # calls go through `map` instead of the thread pool. This is useful for
    # getting performance information about aspects of dbt that normally run in
    # a thread, as the profiler ignores child threads. Users should really
    # never use this.
    p.add_argument(
        '--single-threaded',
        action='store_true',
        help=argparse.SUPPRESS,
    )

    # if set, extract all models and blocks with the jinja block extractor, and
    # verify that we don't fail anywhere the actual jinja parser passes. The
    # reverse (passing files that ends up failing jinja) is fine.
    p.add_argument(
        '--test-new-parser',
        action='store_true',
        help=argparse.SUPPRESS
    )

    subs = p.add_subparsers(title="Available sub-commands")

    base_subparser = _build_base_subparser()

    # make the subcommands that have their own subcommands
    docs_sub = _build_docs_subparser(subs, base_subparser)
    docs_subs = docs_sub.add_subparsers(title="Available sub-commands")
    source_sub = _build_source_subparser(subs, base_subparser)
    source_subs = source_sub.add_subparsers(title="Available sub-commands")

    _build_init_subparser(subs, base_subparser)
    _build_clean_subparser(subs, base_subparser)
    _build_debug_subparser(subs, base_subparser)
    _build_deps_subparser(subs, base_subparser)
    _build_list_subparser(subs, base_subparser)

    snapshot_sub = _build_snapshot_subparser(subs, base_subparser)
    rpc_sub = _build_rpc_subparser(subs, base_subparser)
    run_sub = _build_run_subparser(subs, base_subparser)
    compile_sub = _build_compile_subparser(subs, base_subparser)
    generate_sub = _build_docs_generate_subparser(docs_subs, base_subparser)
    test_sub = _build_test_subparser(subs, base_subparser)
    # --threads, --no-version-check
    _add_common_arguments(run_sub, compile_sub, generate_sub, test_sub,
                          rpc_sub)
    # --models, --exclude
    _add_selection_arguments(run_sub, compile_sub, generate_sub, test_sub)
    _add_selection_arguments(snapshot_sub, models_name='select')
    # --full-refresh
    _add_table_mutability_arguments(run_sub, compile_sub)

    _build_seed_subparser(subs, base_subparser)
    _build_docs_serve_subparser(docs_subs, base_subparser)
    _build_source_snapshot_freshness_subparser(source_subs, base_subparser)
    _build_run_operation_subparser(subs, base_subparser)

    if len(args) == 0:
        p.print_help()
        sys.exit(1)

    parsed = p.parse_args(args)
    parsed.profiles_dir = os.path.expanduser(parsed.profiles_dir)

    if not hasattr(parsed, 'which'):
        # the user did not provide a valid subcommand. trigger the help message
        # and exit with a error
        p.print_help()
        p.exit(1)

    return parsed<|MERGE_RESOLUTION|>--- conflicted
+++ resolved
@@ -554,12 +554,8 @@
     sub = subparsers.add_parser(
         'list',
         parents=[base_subparser],
-<<<<<<< HEAD
-        help='list models',
-        aliases=['ls']
-=======
-        help='List the resources in your project'
->>>>>>> 56a2d9dc
+        help='List the resources in your project',
+        aliases=['ls'],
     )
     sub.set_defaults(cls=ListTask, which='list')
     resource_values = list(ListTask.ALL_RESOURCE_VALUES) + ['default', 'all']
