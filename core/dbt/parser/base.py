import abc
import os
from typing import (
    List, Dict, Any, Callable, Iterable, Optional, Generic, TypeVar
)

from hologram import ValidationError

import dbt.context.parser
import dbt.flags
from dbt import deprecations
from dbt import hooks
from dbt.clients.jinja import get_rendered
from dbt.config import Project, RuntimeConfig
from dbt.contracts.graph.manifest import (
    Manifest, SourceFile, FilePath, FileHash
)
from dbt.contracts.graph.parsed import HasUniqueID
from dbt.contracts.graph.unparsed import UnparsedNode
from dbt.exceptions import (
    CompilationException, validator_error_message
)
from dbt.include.global_project import PROJECT_NAME as GLOBAL_PROJECT_NAME
from dbt.node_types import NodeType, UnparsedNodeType
from dbt.source_config import SourceConfig
from dbt.parser.results import ParseResult, ManifestNodes
from dbt.parser.search import FileBlock
from dbt.clients.system import load_file_contents

# internally, the parser may store a less-restrictive type that will be
# transformed into the final type. But it will have to be derived from
# ParsedNode to be operable.
FinalValue = TypeVar('FinalValue', bound=HasUniqueID)
IntermediateValue = TypeVar('IntermediateValue', bound=HasUniqueID)

IntermediateNode = TypeVar('IntermediateNode', bound=Any)
FinalNode = TypeVar('FinalNode', bound=ManifestNodes)


RelationUpdate = Callable[[Optional[str], IntermediateNode], str]
ConfiguredBlockType = TypeVar('ConfiguredBlockType', bound=FileBlock)


class BaseParser(Generic[FinalValue]):
    def __init__(self, results: ParseResult, project: Project) -> None:
        self.results = results
        self.project = project
        # this should be a superset of [x.path for x in self.results.files]
        # because we fill it via search()
        self.searched: List[FilePath] = []

    @abc.abstractmethod
    def get_paths(self) -> Iterable[FilePath]:
        pass

    def search(self) -> List[FilePath]:
        self.searched = list(self.get_paths())
        return self.searched

    @abc.abstractmethod
    def parse_file(self, block: FileBlock) -> None:
        pass

    @abc.abstractproperty
    def resource_type(self) -> NodeType:
        pass

    def generate_unique_id(self, resource_name: str) -> str:
        """Returns a unique identifier for a resource"""
        return "{}.{}.{}".format(self.resource_type,
                                 self.project.project_name,
                                 resource_name)

    def load_file(self, path: FilePath) -> SourceFile:
        file_contents = load_file_contents(path.absolute_path, strip=False)
        checksum = FileHash.from_contents(file_contents)
        source_file = SourceFile(path=path, checksum=checksum)
        source_file.contents = file_contents.strip()
        return source_file

    def parse_file_from_path(self, path: FilePath):
        block = FileBlock(file=self.load_file(path))
        self.parse_file(block)


class Parser(BaseParser[FinalValue], Generic[FinalValue]):
    def __init__(
        self,
        results: ParseResult,
        project: Project,
        root_project: RuntimeConfig,
        macro_manifest: Manifest,
    ) -> None:
        super().__init__(results, project)
        self.root_project = root_project
        self.macro_manifest = macro_manifest


class ConfiguredParser(
    Parser[FinalNode],
    Generic[ConfiguredBlockType, IntermediateNode, FinalNode],
):
    def __init__(
        self,
        results: ParseResult,
        project: Project,
        root_project: RuntimeConfig,
        macro_manifest: Manifest,
    ) -> None:
        super().__init__(results, project, root_project, macro_manifest)
        self._get_schema_func: Optional[RelationUpdate] = None
        self._get_alias_func: Optional[RelationUpdate] = None

    @abc.abstractclassmethod
    def get_compiled_path(cls, block: ConfiguredBlockType):
        pass

    @abc.abstractmethod
    def parse_from_dict(self, dict, validate=True) -> IntermediateNode:
        pass

    @abc.abstractproperty
    def resource_type(self) -> NodeType:
        pass

    @property
    def default_schema(self):
        return self.root_project.credentials.schema

    @property
    def default_database(self):
        return self.root_project.credentials.database

    def get_schema_func(self) -> RelationUpdate:
        """The get_schema function is set by a few different things:
            - if there is a 'generate_schema_name' macro in the root project,
                it will be used.
            - if that does not exist but there is a 'generate_schema_name'
                macro in the 'dbt' internal project, that will be used
            - if neither of those exist (unit tests?), a function that returns
                the 'default schema' as set in the root project's 'credentials'
                is used
        """
        if self._get_schema_func is not None:
            return self._get_schema_func

        get_schema_macro = self.macro_manifest.find_macro_by_name(
            'generate_schema_name',
            self.root_project.project_name
        )
        if get_schema_macro is None:
            get_schema_macro = self.macro_manifest.find_macro_by_name(
                'generate_schema_name',
                GLOBAL_PROJECT_NAME
            )
        # this is only true in tests!
        if get_schema_macro is None:
            def get_schema(custom_schema_name=None, node=None):
                return self.default_schema
        else:
            root_context = dbt.context.parser.generate_macro(
                get_schema_macro, self.root_project,
                self.macro_manifest
            )
            get_schema = get_schema_macro.generator(root_context)

        self._get_schema_func = get_schema
        return self._get_schema_func

    def get_alias_func(self) -> RelationUpdate:
        """The get_alias function is set by a few different things:
            - if there is a 'generate_alias_name' macro in the root project,
                it will be used.
            - if that does not exist but there is a 'generate_alias_name'
                macro in the 'dbt' internal project, that will be used
            - if neither of those exist (unit tests?), a function that returns
                the 'default alias' as set in the model's filename or alias
                configuration.
        """
        if self._get_alias_func is not None:
            return self._get_alias_func

        get_alias_macro = self.macro_manifest.find_macro_by_name(
            'generate_alias_name',
            self.root_project.project_name
        )
        if get_alias_macro is None:
            get_alias_macro = self.macro_manifest.find_macro_by_name(
                'generate_alias_name',
                GLOBAL_PROJECT_NAME
            )

        # the generate_alias_name macro might not exist
        if get_alias_macro is None:
            def get_alias(custom_alias_name, node):
                if custom_alias_name is None:
                    return node.name
                else:
                    return custom_alias_name
        else:
            root_context = dbt.context.parser.generate_macro(
                get_alias_macro, self.root_project,
                self.macro_manifest
            )
            get_alias = get_alias_macro.generator(root_context)

        self._get_alias_func = get_alias
        return self._get_alias_func

    def get_fqn(self, path: str, name: str) -> List[str]:
        """Get the FQN for the node. This impacts node selection and config
        application.
        """
        no_ext = os.path.splitext(path)[0]
        fqn = [self.project.project_name]
        fqn.extend(dbt.utils.split_path(no_ext)[:-1])
        fqn.append(name)
        return fqn

    def _mangle_hooks(self, config):
        """Given a config dict that may have `pre-hook`/`post-hook` keys,
        convert it from the yucky maybe-a-string, maybe-a-dict to a dict.
        """
        # Like most of parsing, this is a horrible hack :(
        for key in hooks.ModelHookType:
            if key in config:
                config[key] = [hooks.get_hook_dict(h) for h in config[key]]

    def _create_error_node(
        self, name: str, path: str, original_file_path: str, raw_sql: str,
    ) -> UnparsedNode:
        """If we hit an error before we've actually parsed a node, provide some
        level of useful information by attaching this to the exception.
        """
        # this is a bit silly, but build an UnparsedNode just for error
        # message reasons
        return UnparsedNode(
            name=name,
            resource_type=UnparsedNodeType(self.resource_type),
            path=path,
            original_file_path=original_file_path,
            root_path=self.project.project_root,
            package_name=self.project.project_name,
            raw_sql=raw_sql,
        )

    def _create_parsetime_node(
        self,
        block: ConfiguredBlockType,
        path: str,
        config: SourceConfig,
        name=None,
        **kwargs,
    ) -> IntermediateNode:
        """Create the node that will be passed in to the parser context for
        "rendering". Some information may be partial, as it'll be updated by
        config() and any ref()/source() calls discovered during rendering.
        """
        if name is None:
            name = block.name
        dct = {
            'alias': name,
            'schema': self.default_schema,
            'database': self.default_database,
            'fqn': config.fqn,
            'name': name,
            'root_path': self.project.project_root,
            'resource_type': self.resource_type,
            'path': path,
            'original_file_path': block.path.original_file_path,
            'package_name': self.project.project_name,
            'raw_sql': block.contents,
            'unique_id': self.generate_unique_id(name),
            'config': self.config_dict(config),
        }
        dct.update(kwargs)
        try:
            return self.parse_from_dict(dct)
        except ValidationError as exc:
            msg = validator_error_message(exc)
            # this is a bit silly, but build an UnparsedNode just for error
            # message reasons
            node = self._create_error_node(
                name=block.name,
                path=path,
                original_file_path=block.path.original_file_path,
                raw_sql=block.contents,
            )
            raise CompilationException(msg, node=node)

    def render_with_context(
        self, parsed_node: IntermediateNode, config: SourceConfig
    ) -> None:
        """Given the parsed node and a SourceConfig to use during parsing,
        render the node's sql wtih macro capture enabled.

        Note: this mutates the config object when config() calls are rendered.
        """
        context = dbt.context.parser.generate(
            parsed_node, self.root_project, self.macro_manifest, config
        )

        get_rendered(parsed_node.raw_sql, context, parsed_node,
                     capture_macros=True)

<<<<<<< HEAD
    def update_parsed_node_schema(
        self, parsed_node: IntermediateNode, config_dict: Dict[str, Any]
    ) -> None:
=======
    def _update_parsed_node_info(self, parsed_node, config):
        """Given the SourceConfig used for parsing and the parsed node,
        generate and set the true values to use, overriding the temporary parse
        values set in _build_intermediate_parsed_node.
        """
        # Set tags on node provided in config blocks
        model_tags = config.config.get('tags', [])
        parsed_node.tags.extend(model_tags)

        # Overwrite node config
        config_dict = parsed_node.get('config', {})
        config_dict.update(config.config)
        parsed_node.config = config_dict

>>>>>>> 141bdd6f
        # Special macro defined in the global project. Use the root project's
        # definition, not the current package
        schema_override = config_dict.get('schema')
        get_schema = self.get_schema_func()
        try:
            schema = get_schema(schema_override, parsed_node)
        except dbt.exceptions.CompilationException as exc:
            too_many_args = (
                "macro 'dbt_macro__generate_schema_name' takes not more than "
                "1 argument(s)"
            )
            if too_many_args not in str(exc):
                raise
            deprecations.warn('generate-schema-name-single-arg')
            schema = get_schema(schema_override)  # type: ignore
        parsed_node.schema = schema.strip()

    def update_parsed_node_alias(
        self, parsed_node: IntermediateNode, config_dict: Dict[str, Any]
    ) -> None:
        alias_override = config_dict.get('alias')
        get_alias = self.get_alias_func()
        parsed_node.alias = get_alias(alias_override, parsed_node).strip()

    def update_parsed_node_config(
        self, parsed_node: IntermediateNode, config_dict: Dict[str, Any]
    ) -> None:
        # Overwrite node config
        final_config_dict = parsed_node.config.to_dict()
        final_config_dict.update(config_dict)
        # re-mangle hooks, in case we got new ones
        self._mangle_hooks(final_config_dict)
        parsed_node.config = parsed_node.config.from_dict(final_config_dict)

    def update_parsed_node(
        self, parsed_node: IntermediateNode, config: SourceConfig
    ) -> None:
        """Given the SourceConfig used for parsing and the parsed node,
        generate and set the true values to use, overriding the temporary parse
        values set in _build_intermediate_parsed_node.
        """
        config_dict = config.config
        self.update_parsed_node_schema(parsed_node, config_dict)
        self.update_parsed_node_alias(parsed_node, config_dict)

        parsed_node.database = config_dict.get(
            'database', self.default_database
        ).strip()

<<<<<<< HEAD
        # Set tags on node provided in config blocks
        model_tags = config_dict.get('tags', [])
        parsed_node.tags.extend(model_tags)
        self.update_parsed_node_config(parsed_node, config_dict)

    def initial_config(self, fqn: List[str]) -> SourceConfig:
        return SourceConfig(self.root_project, self.project, fqn,
                            self.resource_type)
=======
        for hook_type in dbt.hooks.ModelHookType.Both:
            parsed_node.config[hook_type] = dbt.hooks.get_hooks(parsed_node,
                                                                hook_type)

    def parse_node(self, node, node_path, package_project_config, tags=None,
                   fqn_extra=None, fqn=None, agate_table=None,
                   snapshot_config=None, column_name=None):
        """Parse a node, given an UnparsedNode and any other required information.

        agate_table should be set if the node came from a seed file.
        snapshot_config should be set if the node is an Snapshot node.
        column_name should be set if the node is a Test node associated with a
        particular column.
        """
        logger.debug("Parsing {}".format(node_path))
>>>>>>> 141bdd6f

    def config_dict(self, config: SourceConfig) -> Dict[str, Any]:
        config_dict = config.config
        self._mangle_hooks(config_dict)
        return config_dict

    def render_update(
        self, node: IntermediateNode, config: SourceConfig
    ) -> None:
        try:
            self.render_with_context(node, config)
            self.update_parsed_node(node, config)
        except ValidationError as exc:
            # we got a ValidationError - probably bad types in config()
            msg = validator_error_message(exc)
            raise CompilationException(msg, node=node) from exc

    def add_result_node(self, block: FileBlock, node: ManifestNodes):
        if node.config.enabled:
            self.results.add_node(block.file, node)
        else:
            self.results.add_disabled(block.file, node)

    def parse_node(self, block: ConfiguredBlockType) -> FinalNode:
        compiled_path = self.get_compiled_path(block)
        fqn = self.get_fqn(compiled_path, block.name)

        config = self.initial_config(fqn)

        node = self._create_parsetime_node(
            block=block,
            path=compiled_path,
            config=config
        )
        self.render_update(node, config)
        result = self.transform(node)
        self.add_result_node(block, result)
        return result

    @abc.abstractmethod
    def parse_file(self, file_block: FileBlock) -> None:
        pass

    @abc.abstractmethod
    def transform(self, node: IntermediateNode) -> FinalNode:
        pass


class SimpleParser(
    ConfiguredParser[ConfiguredBlockType, FinalNode, FinalNode],
    Generic[ConfiguredBlockType, FinalNode]
):
    def transform(self, node):
        return node


class SQLParser(
    ConfiguredParser[FileBlock, IntermediateNode, FinalNode],
    Generic[IntermediateNode, FinalNode]
):
    def parse_file(self, file_block: FileBlock) -> None:
        self.parse_node(file_block)


class SimpleSQLParser(
    SQLParser[FinalNode, FinalNode]
):
    def transform(self, node):
        return node<|MERGE_RESOLUTION|>--- conflicted
+++ resolved
@@ -112,7 +112,7 @@
         self._get_alias_func: Optional[RelationUpdate] = None
 
     @abc.abstractclassmethod
-    def get_compiled_path(cls, block: ConfiguredBlockType):
+    def get_compiled_path(cls, block: ConfiguredBlockType) -> str:
         pass
 
     @abc.abstractmethod
@@ -258,6 +258,7 @@
         """
         if name is None:
             name = block.name
+
         dct = {
             'alias': name,
             'schema': self.default_schema,
@@ -274,6 +275,7 @@
             'config': self.config_dict(config),
         }
         dct.update(kwargs)
+
         try:
             return self.parse_from_dict(dct)
         except ValidationError as exc:
@@ -303,26 +305,9 @@
         get_rendered(parsed_node.raw_sql, context, parsed_node,
                      capture_macros=True)
 
-<<<<<<< HEAD
     def update_parsed_node_schema(
         self, parsed_node: IntermediateNode, config_dict: Dict[str, Any]
     ) -> None:
-=======
-    def _update_parsed_node_info(self, parsed_node, config):
-        """Given the SourceConfig used for parsing and the parsed node,
-        generate and set the true values to use, overriding the temporary parse
-        values set in _build_intermediate_parsed_node.
-        """
-        # Set tags on node provided in config blocks
-        model_tags = config.config.get('tags', [])
-        parsed_node.tags.extend(model_tags)
-
-        # Overwrite node config
-        config_dict = parsed_node.get('config', {})
-        config_dict.update(config.config)
-        parsed_node.config = config_dict
-
->>>>>>> 141bdd6f
         # Special macro defined in the global project. Use the root project's
         # definition, not the current package
         schema_override = config_dict.get('schema')
@@ -365,39 +350,26 @@
         values set in _build_intermediate_parsed_node.
         """
         config_dict = config.config
+
+        # Set tags on node provided in config blocks
+        model_tags = config_dict.get('tags', [])
+        parsed_node.tags.extend(model_tags)
+
+        # do this once before we parse the node schema/alias, so
+        # parsed_node.config is what it would be if they did nothing
+        self.update_parsed_node_config(parsed_node, config_dict)
+
         self.update_parsed_node_schema(parsed_node, config_dict)
         self.update_parsed_node_alias(parsed_node, config_dict)
-
         parsed_node.database = config_dict.get(
             'database', self.default_database
         ).strip()
 
-<<<<<<< HEAD
-        # Set tags on node provided in config blocks
-        model_tags = config_dict.get('tags', [])
-        parsed_node.tags.extend(model_tags)
         self.update_parsed_node_config(parsed_node, config_dict)
 
     def initial_config(self, fqn: List[str]) -> SourceConfig:
         return SourceConfig(self.root_project, self.project, fqn,
                             self.resource_type)
-=======
-        for hook_type in dbt.hooks.ModelHookType.Both:
-            parsed_node.config[hook_type] = dbt.hooks.get_hooks(parsed_node,
-                                                                hook_type)
-
-    def parse_node(self, node, node_path, package_project_config, tags=None,
-                   fqn_extra=None, fqn=None, agate_table=None,
-                   snapshot_config=None, column_name=None):
-        """Parse a node, given an UnparsedNode and any other required information.
-
-        agate_table should be set if the node came from a seed file.
-        snapshot_config should be set if the node is an Snapshot node.
-        column_name should be set if the node is a Test node associated with a
-        particular column.
-        """
-        logger.debug("Parsing {}".format(node_path))
->>>>>>> 141bdd6f
 
     def config_dict(self, config: SourceConfig) -> Dict[str, Any]:
         config_dict = config.config
@@ -422,10 +394,10 @@
             self.results.add_disabled(block.file, node)
 
     def parse_node(self, block: ConfiguredBlockType) -> FinalNode:
-        compiled_path = self.get_compiled_path(block)
+        compiled_path: str = self.get_compiled_path(block)
         fqn = self.get_fqn(compiled_path, block.name)
 
-        config = self.initial_config(fqn)
+        config: SourceConfig = self.initial_config(fqn)
 
         node = self._create_parsetime_node(
             block=block,
