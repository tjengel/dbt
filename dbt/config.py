--- conflicted
+++ resolved
@@ -30,7 +30,7 @@
 {error_string}
 """
 
-<<<<<<< HEAD
+
 NO_SUPPLIED_PROFILE_ERROR = """\
 dbt cannot run because no profile was specified for this dbt project.
 To specify a profile for this project, add a line like the this to
@@ -58,13 +58,13 @@
 
 class DbtProfileError(DbtConfigError):
     pass
-=======
+
+
 UNUSED_RESOURCE_CONFIGURATION_PATH_MESSAGE = """\
 WARNING: Configuration paths exist in your dbt_project.yml file which do not \
 apply to any resources.
-There are {} unused configuration paths:\
+There are {} unused configuration paths:\n{}
 """
->>>>>>> 8587bd44
 
 
 def read_profile(profiles_dir):
@@ -113,7 +113,6 @@
     return config.get('use_colors', True)
 
 
-<<<<<<< HEAD
 def _render(key, value, ctx):
     """Render an entry in the credentials dictionary, in case it's jinja.
 
@@ -323,6 +322,43 @@
 
     def hashed_name(self):
         return hashlib.md5(self.project_name.encode('utf-8')).hexdigest()
+
+    def get_resource_config_paths(self):
+        """Return a dictionary with 'seeds' and 'models' keys whose values are
+        lists of lists of strings, where each inner list of strings represents
+        a configured path in the resource.
+        """
+        return {
+            'models': _get_config_paths(self.models),
+            'seeds': _get_config_paths(self.seeds),
+        }
+
+    def get_unused_resource_config_paths(self, resource_fqns):
+        """Return a list of lists of strings, where each inner list of strings
+        represents a type + FQN path of a resource configuration that is not
+        used.
+        """
+        resource_config_paths = self.get_resource_config_paths()
+        unused_resource_config_paths = []
+        for resource_type, config_paths in resource_config_paths.items():
+            fqns = resource_fqns.get(resource_type, [])
+            for config_path in config_paths:
+                if not _is_config_used(config_path, fqns):
+                    unused_resource_config_paths.append(
+                        [resource_type] + config_path
+                    )
+        return unused_resource_config_paths
+
+    def warn_for_unused_resource_config_paths(self, resource_fqns):
+        unused = self.get_unused_resource_config_paths(resource_fqns)
+        if len(unused) == 0:
+            return
+
+        msg = UNUSED_RESOURCE_CONFIGURATION_PATH_MESSAGE.format(
+            len(unused),
+            '\n'.join('- {}'.format('.'.join(u) for u in unused))
+        )
+        logger.info(dbt.ui.printer.yellow(msg))
 
 
 class Profile(object):
@@ -786,8 +822,9 @@
 def _load_yaml(path):
     contents = dbt.clients.system.load_file_contents(path)
     return dbt.clients.yaml_helper.load_yaml_text(contents)
-=======
-def get_config_paths(config, path=None, paths=None):
+
+
+def _get_config_paths(config, path=None, paths=None):
     if path is None:
         path = []
 
@@ -800,7 +837,7 @@
                 if path not in paths:
                     paths.append(path)
             else:
-                get_config_paths(value, path + [key], paths)
+                _get_config_paths(value, path + [key], paths)
         else:
             if path not in paths:
                 paths.append(path)
@@ -808,43 +845,9 @@
     return paths
 
 
-def get_project_resource_config_paths(project):
-    resource_config_paths = {}
-    for resource_type in ['models', 'seeds']:
-        resource_config_paths[resource_type] = get_config_paths(
-            project[resource_type])
-    return resource_config_paths
-
-
-def is_config_used(config_path, fqns):
+def _is_config_used(path, fqns):
     if fqns:
         for fqn in fqns:
-            if len(config_path) <= len(fqn) and fqn[:len(config_path)] == config_path:
+            if len(path) <= len(fqn) and fqn[:len(path)] == path:
                 return True
-    return False
-
-
-def get_unused_resource_config_paths(resource_config_paths, resource_fqns):
-    unused_resource_config_paths = []
-    for resource_type, config_paths in resource_config_paths.items():
-        for config_path in config_paths:
-            if not is_config_used(config_path, resource_fqns.get(resource_type)):
-                unused_resource_config_paths.append(
-                    [resource_type] + config_path)
-    return unused_resource_config_paths
-
-
-def warn_for_unused_resource_config_paths(resource_config_paths, resource_fqns):
-    unused_resource_config_paths = get_unused_resource_config_paths(
-        resource_config_paths, resource_fqns)
-    if len(unused_resource_config_paths) == 0:
-        return
-    logger.info(
-        dbt.ui.printer.yellow(UNUSED_RESOURCE_CONFIGURATION_PATH_MESSAGE.format(
-            len(unused_resource_config_paths))))
-    for unused_resource_config_path in unused_resource_config_paths:
-        logger.info(
-            dbt.ui.printer.yellow(" - {}".format(
-                ".".join(unused_resource_config_path))))
-    logger.info("")
->>>>>>> 8587bd44
+    return False