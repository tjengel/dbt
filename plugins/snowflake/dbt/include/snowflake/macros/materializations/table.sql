--- conflicted
+++ resolved
@@ -5,33 +5,6 @@
   {%- set target_relation = api.Relation.create(identifier=identifier,
                                                 schema=schema,
                                                 database=database, type='table') -%}
-<<<<<<< HEAD
-=======
-  {%- set intermediate_relation = api.Relation.create(identifier=tmp_identifier,
-                                                      schema=schema,
-                                                      database=database, type='table') -%}
-
-  /*
-      See ../view/view.sql for more information about this relation.
-  */
-
-  -- drop the backup relation if it exists, then make a new one that uses the old relation's type
-  {%- set backup_relation = adapter.get_relation(database=database, schema=schema, identifier=backup_identifier) -%}
-  {% if backup_relation is not none -%}
-    {{ adapter.drop_relation(backup_relation) }}
-  {%- endif %}
-  {%- set backup_relation_type = 'table' if old_relation is none else old_relation.type -%}
-  {%- set backup_relation = api.Relation.create(identifier=backup_identifier,
-                                                schema=schema,
-                                                database=database,
-                                                type=backup_relation_type) -%}
-
-  {%- set exists_as_table = (old_relation is not none and old_relation.is_table) -%}
-  {%- set exists_as_view = (old_relation is not none and old_relation.is_view) -%}
-
-  -- drop the temp relations if they exists for some reason
-  {{ adapter.drop_relation(intermediate_relation) }}
->>>>>>> 154aae50
 
   {{ run_hooks(pre_hooks, inside_transaction=False) }}
 
@@ -40,7 +13,7 @@
   
   {#-- Drop the relation if it was a view to "convert" it in a table. This may lead to 
     -- downtime, but it should be a relatively infrequent occurrence  #}
-  {% if old_relation is not none and old_relation.is_view %}
+  {% if old_relation is not none and not old_relation.is_table %}
     {{ log("Dropping relation " ~ old_relation ~ " because it is of type " ~ old_relation.type) }}
     {{ drop_relation_if_exists(old_relation) }}
   {% endif %}
